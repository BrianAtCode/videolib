"""
FFmpeg wrapper module - provides OOP interface to FFmpeg operations
"""
import glob
import os
import json
import subprocess
import glob
import re
from typing import Optional, Dict, Any, Tuple, List
from dataclasses import dataclass
from abc import ABC, abstractmethod

@dataclass
class MediaInfo:
    """Media information data structure"""
    duration: Optional[float] = None
    video_codec: Optional[str] = None
    audio_codec: Optional[str] = None
    format_name: Optional[str] = None
    size_bytes: Optional[int] = None
    width: Optional[int] = None
    height: Optional[int] = None
    bitrate: Optional[int] = None

@dataclass
class FFmpegResult:
    """Result of FFmpeg operation"""
    success: bool
    error_message: Optional[str] = None
    output_files: List[str] = None
    media_info: Optional[MediaInfo] = None

    def __post_init__(self):
        if self.output_files is None:
            self.output_files = []

class FFmpegCommand(ABC):
    """Abstract base class for FFmpeg commands"""
    
    @abstractmethod
    def build_command(self) -> List[str]:
        """Build the FFmpeg command as list of strings"""
        pass
    
    @abstractmethod
    def execute(self) -> FFmpegResult:
        """Execute the command and return result"""
        pass

class FFmpegWrapper:
    """Main FFmpeg wrapper class"""
    
    def __init__(self, ffmpeg_path: str = "ffmpeg", ffprobe_path: str = "ffprobe"):
        self.ffmpeg_path = ffmpeg_path
        self.ffprobe_path = ffprobe_path
        self._validate_executables()
    
    def _validate_executables(self) -> None:
        """Validate FFmpeg and FFprobe are available"""
        for exe in [self.ffmpeg_path, self.ffprobe_path]:
            try:
                subprocess.run([exe, "-version"], 
                             stdout=subprocess.DEVNULL, 
                             stderr=subprocess.DEVNULL, 
                             check=True)
            except (subprocess.CalledProcessError, FileNotFoundError):
                raise RuntimeError(f"{exe} executable not found or not working")
    
    def probe_media(self, file_path: str) -> FFmpegResult:
        """Probe media file for information"""
        if not os.path.exists(file_path):
            return FFmpegResult(success=False, error_message=f"File not found: {file_path}")
        
        cmd = [
            self.ffprobe_path, "-v", "error", "-print_format", "json",
            "-show_format", "-show_streams", file_path
        ]
        
        try:
            proc = subprocess.run(cmd, stdout=subprocess.PIPE, stderr=subprocess.PIPE, 
                                text=True, check=True)
            data = json.loads(proc.stdout)
            
            # Parse media information
            media_info = self._parse_media_info(data, file_path)
            
            return FFmpegResult(success=True, media_info=media_info)
            
        except subprocess.CalledProcessError as e:
            return FFmpegResult(success=False, error_message=f"FFprobe failed: {e.stderr}")
        except json.JSONDecodeError as e:
            return FFmpegResult(success=False, error_message=f"JSON decode error: {e}")
        except Exception as e:
            return FFmpegResult(success=False, error_message=str(e))
    
    def _parse_media_info(self, data: Dict[str, Any], file_path: str) -> MediaInfo:
        """Parse FFprobe JSON data into MediaInfo"""
        fmt = data.get("format", {})
        streams = data.get("streams", [])
        
        # Parse duration
        duration = None
        try:
            duration = float(fmt.get("duration", 0)) if fmt.get("duration") else None
        except (ValueError, TypeError):
            pass
        
        # Parse codecs and stream info
        video_codec = None
        audio_codec = None
        width = None
        height = None
        
        for stream in streams:
            if stream.get("codec_type") == "video" and not video_codec:
                video_codec = stream.get("codec_name")
                width = stream.get("width")
                height = stream.get("height")
            elif stream.get("codec_type") == "audio" and not audio_codec:
                audio_codec = stream.get("codec_name")
        
        # Get file size
        size_bytes = None
        try:
            size_bytes = os.path.getsize(file_path)
        except OSError:
            pass
        
        # Parse bitrate
        bitrate = None
        try:
            bitrate = int(fmt.get("bit_rate", 0)) if fmt.get("bit_rate") else None
        except (ValueError, TypeError):
            pass
        
        return MediaInfo(
            duration=duration,
            video_codec=video_codec,
            audio_codec=audio_codec,
            format_name=fmt.get("format_name"),
            size_bytes=size_bytes,
            width=width,
            height=height,
            bitrate=bitrate
        )
    
    def get_duration_seconds(self, file_path: str) -> Optional[float]:
        """Get duration in seconds (convenience method)"""
        result = self.probe_media(file_path)
        if result.success and result.media_info:
            return result.media_info.duration
        return None

class DownloadCommand(FFmpegCommand):
    """FFmpeg download command"""
    
    def __init__(self, wrapper: FFmpegWrapper, url: str, output_path: str):
        self.wrapper = wrapper
        self.url = url
        self.output_path = output_path
    
    def build_command(self) -> List[str]:
        """Build download command"""
        return [
            self.wrapper.ffmpeg_path,
            "-y",  # overwrite without asking
            "-i", self.url,
            "-c", "copy",  # stream copy
            self.output_path
        ]
    
    def execute(self) -> FFmpegResult:
        """Execute download command"""
        # Ensure output directory exists
        out_dir = os.path.dirname(self.output_path)
        if out_dir:
            os.makedirs(out_dir, exist_ok=True)
        
        cmd = self.build_command()
        
        try:
            subprocess.run(cmd, check=True, stdout=subprocess.DEVNULL, stderr=subprocess.PIPE, text=True)
            
            # Verify output file exists
            if os.path.exists(self.output_path):
                return FFmpegResult(success=True, output_files=[self.output_path])
            else:
                return FFmpegResult(success=False, error_message="Output file was not created")
                
        except subprocess.CalledProcessError as e:
            return FFmpegResult(success=False, error_message=f"FFmpeg failed: {e.stderr}")
        except Exception as e:
            return FFmpegResult(success=False, error_message=str(e))

class SegmentCommand(FFmpegCommand):
    """FFmpeg segment command"""
    
    def __init__(self, wrapper: FFmpegWrapper, input_path: str, output_pattern: str, pattern_keyword: str, segment_duration: float):
        self.wrapper = wrapper
        self.input_path = input_path
        self.output_pattern = output_pattern
        self.pattern_keyword = pattern_keyword
        self.segment_duration = segment_duration
    
    def build_command(self) -> List[str]:
        """Build segment command"""
        return [
            self.wrapper.ffmpeg_path,
            "-y",
            "-i", self.input_path,
            "-c", "copy",
            "-map", "0",
            "-f", "segment",
            "-segment_time", f"{self.segment_duration:.3f}",
            "-reset_timestamps", "1",
            self.output_pattern
        ]
    
    def execute(self) -> FFmpegResult:
        """Execute segment command"""
        # Ensure output directory exists
        out_dir = os.path.dirname(self.output_pattern)
        if out_dir:
            os.makedirs(out_dir, exist_ok=True)
        
        cmd = self.build_command()
        
        try:
            subprocess.run(cmd, check=True, stdout=subprocess.DEVNULL, stderr=subprocess.PIPE, text=True)
            
<<<<<<< HEAD
            # Find created segments
            output_dir = os.path.dirname(self.output_pattern) or "."
            glob_pattern = self.output_pattern.replace(self.pattern_keyword, '*')

            segments = []
            try:
                segments = glob.glob(glob_pattern)
                segments = [os.path.join(output_dir, os.path.basename(f)) for f in segments]
                segments.sort()
            except OSError:
                pass
=======
            # Find created segments using improved pattern matching
            segments = self._find_segment_files()
            
            # Sort segments to ensure proper order
            segments.sort()
>>>>>>> 1011ced2
            
            return FFmpegResult(success=True, output_files=segments)
            
        except subprocess.CalledProcessError as e:
            return FFmpegResult(success=False, error_message=f"FFmpeg segmentation failed: {e.stderr}")
        except Exception as e:
            return FFmpegResult(success=False, error_message=str(e))
    
    def _find_segment_files(self) -> List[str]:
        """Find segment files using multiple detection methods"""
        segments = []
        
        # Method 1: Direct glob pattern conversion
        # Convert %03d pattern to * glob pattern
        glob_pattern = self.output_pattern.replace('%03d', '*')
        segments = glob.glob(glob_pattern)
        
        if segments:
            return segments
        
        # Method 2: Regex-based pattern matching
        # For patterns like "ipvr-285-1_segment_%03d.mp4"
        # Convert to regex: "ipvr-285-1_segment_\d{3}\.mp4"
        try:
            # Escape special regex characters in the pattern
            escaped_pattern = re.escape(self.output_pattern)
            # Replace the escaped %03d with actual regex for 3 digits
            regex_pattern = escaped_pattern.replace(r'\%03d', r'\d{3}')
            
            output_dir = os.path.dirname(self.output_pattern) or "."
            
            if os.path.exists(output_dir):
                for file in os.listdir(output_dir):
                    if re.match(regex_pattern, file):
                        segments.append(os.path.join(output_dir, file))
        except (OSError, re.error):
            pass
        
        if segments:
            return segments
        
        # Method 3: Fallback - pattern decomposition
        # Extract the base pattern and extension
        try:
            output_dir = os.path.dirname(self.output_pattern) or "."
            
            # Split pattern into parts: prefix + %03d + suffix
            if '%03d' in self.output_pattern:
                pattern_parts = self.output_pattern.split('%03d')
                if len(pattern_parts) == 2:
                    prefix = os.path.basename(pattern_parts[0])  # Get just the filename part
                    suffix = pattern_parts[1]
                    
                    if os.path.exists(output_dir):
                        for file in os.listdir(output_dir):
                            # Check if file matches: starts with prefix and ends with suffix
                            if file.startswith(prefix) and file.endswith(suffix):
                                # Additional check: ensure there are digits between prefix and suffix
                                middle_part = file[len(prefix):-len(suffix)] if suffix else file[len(prefix):]
                                if middle_part.isdigit():
                                    segments.append(os.path.join(output_dir, file))
        except (OSError, IndexError):
            pass
        
        return segments

class ClipCommand(FFmpegCommand):
    """FFmpeg clip command"""
    
    def __init__(self, wrapper: FFmpegWrapper, input_path: str, output_path: str, 
                 start_time: float, end_time: float, video_codec: str = "copy", audio_codec: str = "copy"):
        self.wrapper = wrapper
        self.input_path = input_path
        self.output_path = output_path
        self.start_time = start_time
        self.end_time = end_time
        self.video_codec = video_codec
        self.audio_codec = audio_codec
    
    def build_command(self) -> List[str]:
        """Build clip command"""
        return [
            self.wrapper.ffmpeg_path,
            "-y",
            "-ss", f"{self.start_time:.3f}",
            "-to", f"{self.end_time:.3f}",
            "-i", self.input_path,
            "-c:v", self.video_codec,
            "-c:a", self.audio_codec,
            self.output_path
        ]
    
    def execute(self) -> FFmpegResult:
        """Execute clip command"""
        # Ensure output directory exists
        out_dir = os.path.dirname(self.output_path)
        if out_dir:
            os.makedirs(out_dir, exist_ok=True)
        
        cmd = self.build_command()
        
        try:
            subprocess.run(cmd, check=True, stdout=subprocess.DEVNULL, stderr=subprocess.PIPE, text=True)
            
            # Verify output file exists
            if os.path.exists(self.output_path):
                return FFmpegResult(success=True, output_files=[self.output_path])
            else:
                return FFmpegResult(success=False, error_message="Output file was not created")
                
        except subprocess.CalledProcessError as e:
            return FFmpegResult(success=False, error_message=f"FFmpeg clip failed: {e.stderr}")
        except Exception as e:
            return FFmpegResult(success=False, error_message=str(e))<|MERGE_RESOLUTION|>--- conflicted
+++ resolved
@@ -229,7 +229,6 @@
         try:
             subprocess.run(cmd, check=True, stdout=subprocess.DEVNULL, stderr=subprocess.PIPE, text=True)
             
-<<<<<<< HEAD
             # Find created segments
             output_dir = os.path.dirname(self.output_pattern) or "."
             glob_pattern = self.output_pattern.replace(self.pattern_keyword, '*')
@@ -241,13 +240,6 @@
                 segments.sort()
             except OSError:
                 pass
-=======
-            # Find created segments using improved pattern matching
-            segments = self._find_segment_files()
-            
-            # Sort segments to ensure proper order
-            segments.sort()
->>>>>>> 1011ced2
             
             return FFmpegResult(success=True, output_files=segments)
             
@@ -255,64 +247,6 @@
             return FFmpegResult(success=False, error_message=f"FFmpeg segmentation failed: {e.stderr}")
         except Exception as e:
             return FFmpegResult(success=False, error_message=str(e))
-    
-    def _find_segment_files(self) -> List[str]:
-        """Find segment files using multiple detection methods"""
-        segments = []
-        
-        # Method 1: Direct glob pattern conversion
-        # Convert %03d pattern to * glob pattern
-        glob_pattern = self.output_pattern.replace('%03d', '*')
-        segments = glob.glob(glob_pattern)
-        
-        if segments:
-            return segments
-        
-        # Method 2: Regex-based pattern matching
-        # For patterns like "ipvr-285-1_segment_%03d.mp4"
-        # Convert to regex: "ipvr-285-1_segment_\d{3}\.mp4"
-        try:
-            # Escape special regex characters in the pattern
-            escaped_pattern = re.escape(self.output_pattern)
-            # Replace the escaped %03d with actual regex for 3 digits
-            regex_pattern = escaped_pattern.replace(r'\%03d', r'\d{3}')
-            
-            output_dir = os.path.dirname(self.output_pattern) or "."
-            
-            if os.path.exists(output_dir):
-                for file in os.listdir(output_dir):
-                    if re.match(regex_pattern, file):
-                        segments.append(os.path.join(output_dir, file))
-        except (OSError, re.error):
-            pass
-        
-        if segments:
-            return segments
-        
-        # Method 3: Fallback - pattern decomposition
-        # Extract the base pattern and extension
-        try:
-            output_dir = os.path.dirname(self.output_pattern) or "."
-            
-            # Split pattern into parts: prefix + %03d + suffix
-            if '%03d' in self.output_pattern:
-                pattern_parts = self.output_pattern.split('%03d')
-                if len(pattern_parts) == 2:
-                    prefix = os.path.basename(pattern_parts[0])  # Get just the filename part
-                    suffix = pattern_parts[1]
-                    
-                    if os.path.exists(output_dir):
-                        for file in os.listdir(output_dir):
-                            # Check if file matches: starts with prefix and ends with suffix
-                            if file.startswith(prefix) and file.endswith(suffix):
-                                # Additional check: ensure there are digits between prefix and suffix
-                                middle_part = file[len(prefix):-len(suffix)] if suffix else file[len(prefix):]
-                                if middle_part.isdigit():
-                                    segments.append(os.path.join(output_dir, file))
-        except (OSError, IndexError):
-            pass
-        
-        return segments
 
 class ClipCommand(FFmpegCommand):
     """FFmpeg clip command"""
